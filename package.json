--- conflicted
+++ resolved
@@ -1,11 +1,6 @@
 {
-<<<<<<< HEAD
-    "name": "amqp-lib",
+    "name": "amqp-lib-ts",
     "version": "1.0.29",
-=======
-    "name": "amqp-lib-ts",
-    "version": "1.0.28",
->>>>>>> 3853c3b4
     "description": "Wrapper for node.amqp library",
     "license": "MIT",
     "main": "dist/index.js",
